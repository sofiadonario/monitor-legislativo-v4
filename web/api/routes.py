--- conflicted
+++ resolved
@@ -1,189 +1,3 @@
-<<<<<<< HEAD
-"""
-API routes for Monitor Legislativo Web
-"""
-
-from datetime import datetime
-from typing import List, Optional, Dict, Any
-from fastapi import APIRouter, Query, HTTPException, BackgroundTasks
-from pydantic import BaseModel
-
-import sys
-from pathlib import Path
-
-# Add project root to path
-project_root = Path(__file__).parent.parent.parent
-if str(project_root) not in sys.path:
-    sys.path.insert(0, str(project_root))
-
-from core.api.api_service import APIService
-from core.models.models import SearchResult, APIStatus
-from core.utils.export_service import ExportService
-from core.auth.decorators import require_auth
-
-router = APIRouter()
-
-# Initialize services
-api_service = APIService()
-export_service = ExportService()
-
-
-class SearchRequest(BaseModel):
-    """Search request model"""
-    query: str
-    sources: Optional[List[str]] = None
-    start_date: Optional[str] = None
-    end_date: Optional[str] = None
-    page: Optional[int] = 1
-    page_size: Optional[int] = 25
-
-
-class ExportRequest(BaseModel):
-    """Export request model"""
-    results: List[Dict[str, Any]]
-    format: str = "CSV"
-    metadata: Optional[Dict[str, Any]] = None
-
-
-@router.get("/search")
-async def search(
-    q: str = Query(..., description="Search query"),
-    sources: Optional[str] = Query(None, description="Comma-separated source keys"),
-    start_date: Optional[str] = Query(None, description="Start date (YYYY-MM-DD)"),
-    end_date: Optional[str] = Query(None, description="End date (YYYY-MM-DD)"),
-    page: int = Query(1, ge=1, description="Page number"),
-    page_size: int = Query(25, ge=1, le=100, description="Results per page")
-):
-    """
-    Search for propositions across multiple sources
-    """
-    if not q.strip():
-        raise HTTPException(status_code=400, detail="Query cannot be empty")
-    
-    # Parse sources
-    source_list = None
-    if sources:
-        source_list = [s.strip() for s in sources.split(",")]
-    
-    # Build filters
-    filters = {}
-    if start_date:
-        filters["start_date"] = start_date
-    if end_date:
-        filters["end_date"] = end_date
-    
-    try:
-        # Perform search
-        results = await api_service.search_all(q, filters, source_list)
-        
-        # Aggregate results
-        all_propositions = []
-        total_count = 0
-        
-        for result in results:
-            for prop in result.propositions:
-                prop_dict = prop.to_dict()
-                prop_dict["_source"] = result.source.value if result.source else "Unknown"
-                all_propositions.append(prop_dict)
-            total_count += result.total_count
-        
-        # Apply pagination
-        start_idx = (page - 1) * page_size
-        end_idx = start_idx + page_size
-        paginated_props = all_propositions[start_idx:end_idx]
-        
-        return {
-            "query": q,
-            "filters": filters,
-            "sources": source_list or list(api_service.get_available_sources().keys()),
-            "total_count": total_count,
-            "page": page,
-            "page_size": page_size,
-            "total_pages": (total_count + page_size - 1) // page_size,
-            "results": paginated_props
-        }
-        
-    except Exception as e:
-        raise HTTPException(status_code=500, detail=f"Search failed: {str(e)}")
-
-
-@router.get("/sources")
-async def get_sources():
-    """
-    Get available data sources
-    """
-    sources = api_service.get_available_sources()
-    return {
-        "sources": [
-            {"key": key, "name": name, "enabled": True}
-            for key, name in sources.items()
-        ]
-    }
-
-
-@router.get("/status")
-async def get_api_status():
-    """
-    Get current status of all APIs
-    """
-    try:
-        statuses = await api_service.get_api_status()
-        
-        return {
-            "timestamp": datetime.now().isoformat(),
-            "services": [
-                {
-                    "name": status.name,
-                    "source": status.source.value,
-                    "is_healthy": status.is_healthy,
-                    "last_check": status.last_check.isoformat(),
-                    "response_time": status.response_time,
-                    "error_message": status.error_message
-                }
-                for status in statuses
-            ]
-        }
-        
-    except Exception as e:
-        raise HTTPException(status_code=500, detail=f"Status check failed: {str(e)}")
-
-
-@router.post("/export")
-async def export_results(request: ExportRequest, background_tasks: BackgroundTasks):
-    """
-    Export search results to specified format
-    """
-    # TODO: Implement async export with file upload to storage
-    # For now, return a simple response
-    
-    return {
-        "message": "Export functionality is under development",
-        "format": request.format,
-        "result_count": len(request.results)
-    }
-
-
-@router.delete("/cache")
-@require_auth(roles=["admin"])
-async def clear_cache(source: Optional[str] = Query(None, description="Specific source to clear")):
-    """
-    Clear cache for specific source or all sources
-    """
-    api_service.clear_cache(source)
-    
-    return {
-        "message": f"Cache cleared for {'source: ' + source if source else 'all sources'}",
-        "timestamp": datetime.now().isoformat()
-    }
-
-
-@router.get("/proposition/{source}/{id}")
-async def get_proposition_details(source: str, id: str):
-    """
-    Get detailed information about a specific proposition
-    """
-    # TODO: Implement proposition details endpoint
-=======
 """
 API routes for Monitor Legislativo Web
 """
@@ -436,5 +250,4 @@
     Get detailed information about a specific proposition
     """
     # TODO: Implement proposition details endpoint
->>>>>>> 76424eb4
     raise HTTPException(status_code=501, detail="Not implemented yet")